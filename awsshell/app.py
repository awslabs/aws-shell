"""AWS Shell application.

Main entry point to the AWS Shell.

"""
from __future__ import unicode_literals
import os
import subprocess
import logging
import sys

from prompt_toolkit.document import Document
from prompt_toolkit.shortcuts import create_eventloop
from prompt_toolkit.buffer import Buffer
from prompt_toolkit.filters import Always
from prompt_toolkit.interface import CommandLineInterface, Application
from prompt_toolkit.interface import AbortAction, AcceptAction
from prompt_toolkit.utils import Callback
from prompt_toolkit.auto_suggest import AutoSuggestFromHistory
from prompt_toolkit.history import InMemoryHistory, FileHistory

from awsshell.ui import create_default_layout
from awsshell.config import Config
from awsshell.keys import KeyManager
from awsshell.style import StyleFactory
from awsshell.toolbar import Toolbar
from awsshell.utils import build_config_file_path, temporary_file
from awsshell import compat


LOG = logging.getLogger(__name__)


def create_aws_shell(completer, model_completer, docs):
    return AWSShell(completer, model_completer, docs)


class InputInterrupt(Exception):
    """Stops the input of commands.

    Raising `InputInterrupt` is useful to force a cli rebuild, which is
    sometimes necessary in order for config changes to take effect.

    """
    pass


class ChangeDirHandler(object):
    def __init__(self, output=sys.stdout, err=sys.stderr, chdir=os.chdir):
        self._output = output
        self._err = err
        self._chdir = chdir

    def run(self, command, application):
        # command is a list of parsed commands
        if len(command) != 2:
            self._err.write("invalid syntax, must be: .cd dirname\n")
            return
        dirname = os.path.expandvars(os.path.expanduser(command[1]))
        try:
            self._chdir(dirname)
        except OSError as e:
            self._err.write("cd: %s\n" % e)


class EditHandler(object):
    def __init__(self, popen_cls=None, env=None):
        if popen_cls is None:
            popen_cls = subprocess.Popen
        self._popen_cls = popen_cls
        if env is None:
            env = os.environ
        self._env = env

    def _get_editor_command(self):
        if 'EDITOR' in self._env:
            return self._env['EDITOR']
        else:
            return compat.default_editor()

    def run(self, command, application):
        """Open application's history buffer in an editor.

        :type command: list
        :param command: The dot command as a list split
            on whitespace, e.g ``['.foo', 'arg1', 'arg2']``

        :type application: AWSShell
        :param application: The application object.

        """
        all_commands = '\n'.join(
            ['aws ' + h for h in list(application.history)
             if not h.startswith(('.', '!'))])
        with temporary_file('w') as f:
            f.write(all_commands)
            f.flush()
            editor = self._get_editor_command()
            p = self._popen_cls([editor, f.name])
            p.communicate()


class ProfileHandler(object):
    USAGE = (
        '.profile           # Print the current profile\n'
        '.profile <name>    # Change the current profile\n'
    )

    def __init__(self, output=sys.stdout, err=sys.stderr):
        self._output = output
        self._err = err

    def run(self, command, application):
        """Get or set the profile.

        If .profile is called with no args, the current profile
        is displayed.  If the .profile command is called with a
        single arg, then the current profile for the application
        will be set to the new value.
        """
        if len(command) == 1:
            profile = application.profile
            if profile is None:
                self._output.write(
                    "Current shell profile: no profile configured\n"
                    "You can change profiles using: .profile profile-name\n")
            else:
                self._output.write("Current shell profile: %s\n" % profile)
        elif len(command) == 2:
            new_profile_name = command[1]
            application.profile = new_profile_name
            self._output.write("Current shell profile changed to: %s\n" %
                               new_profile_name)
        else:
            self._err.write("Usage:\n%s\n" % self.USAGE)


class DotCommandHandler(object):
    HANDLER_CLASSES = {
        'edit': EditHandler,
<<<<<<< HEAD
        'profile': ProfileHandler,
=======
        'cd': ChangeDirHandler,
>>>>>>> 4e84552f
    }

    def __init__(self, output=sys.stdout, err=sys.stderr):
        self._output = output
        self._err = err

    def handle_cmd(self, command, application):
        """Handle running a given dot command from a user.

        :type command: str
        :param command: The full dot command string, e.g. ``.edit``,
            of ``.profile prod``.

        :type application: AWSShell
        :param application: The application object.

        """
        parts = command.split()
        cmd_name = parts[0][1:]
        if cmd_name not in self.HANDLER_CLASSES:
            self._unknown_cmd(parts, application)
        else:
            # Note we expect the class to support no-arg
            # instantiation.
            self.HANDLER_CLASSES[cmd_name]().run(parts, application)

    def _unknown_cmd(self, cmd_parts, application):
        self._err.write("Unknown dot command: %s\n" % cmd_parts[0])


class AWSShell(object):
    """Encapsulate the ui, completer, command history, docs, and config.

    Runs the input event loop and delegates the command execution to either
    the `awscli` or the underlying shell.

    :type refresh_cli: bool
    :param refresh_cli: Flag to refresh the cli.

    :type config_obj: :class:`configobj.ConfigObj`
    :param config_obj: Contains the config information for reading and writing.

    :type config_section: :class:`configobj.Section`
    :param config_section: Convenience attribute to access the main section
        of the config.

    :type model_completer: :class:`AWSCLIModelCompleter`
    :param model_completer: Matches input with completions.  `AWSShell` sets
        and gets the attribute `AWSCLIModelCompleter.match_fuzzy`.

    :type enable_vi_bindings: bool
    :param enable_vi_bindings: If True, enables Vi key bindings. Else, Emacs
        key bindings are enabled.

    :type show_completion_columns: bool
    param show_completion_columns: If True, completions are shown in multiple
        columns.  Else, completions are shown in a single scrollable column.

    :type show_help: bool
    :param show_help: If True, shows the help pane.  Else, hides the help pane.

    :type theme: str
    :param theme: The pygments theme.

    """

    def __init__(self, completer, model_completer, docs):
        self.completer = completer
        self.model_completer = model_completer
        self.history = InMemoryHistory()
        self.file_history = FileHistory(build_config_file_path('history'))
        self._cli = None
        self._docs = docs
        self.current_docs = u''
        self.refresh_cli = False
        self.key_manager = None
        self._dot_cmd = DotCommandHandler()
        self._env = os.environ.copy()
        self._profile = None

        # These attrs come from the config file.
        self.config_obj = None
        self.config_section = None
        self.enable_vi_bindings = None
        self.show_completion_columns = None
        self.show_help = None
        self.theme = None

        self.load_config()

    def load_config(self):
        """Load the config from the config file or template."""
        config = Config()
        self.config_obj = config.load('awsshellrc')
        self.config_section = self.config_obj['aws-shell']
        self.model_completer.match_fuzzy = self.config_section.as_bool(
            'match_fuzzy')
        self.enable_vi_bindings = self.config_section.as_bool(
            'enable_vi_bindings')
        self.show_completion_columns = self.config_section.as_bool(
            'show_completion_columns')
        self.show_help = self.config_section.as_bool('show_help')
        self.theme = self.config_section['theme']

    def save_config(self):
        """Save the config to the config file."""
        self.config_section['match_fuzzy'] = self.model_completer.match_fuzzy
        self.config_section['enable_vi_bindings'] = self.enable_vi_bindings
        self.config_section['show_completion_columns'] = \
            self.show_completion_columns
        self.config_section['show_help'] = self.show_help
        self.config_section['theme'] = self.theme
        self.config_obj.write()

    @property
    def cli(self):
        if self._cli is None or self.refresh_cli:
            self._cli = self.create_cli_interface(self.show_completion_columns)
            self.refresh_cli = False
        return self._cli

    def run(self):
        while True:
            try:
                document = self.cli.run()
                text = document.text
            except InputInterrupt:
                pass
            except (KeyboardInterrupt, EOFError):
                self.save_config()
                break
            else:
                if text.strip() in ['quit', 'exit']:
                    break
                if text.startswith('.'):
                    # These are special commands.  The only one supported for
                    # now is .edit.
                    self._dot_cmd.handle_cmd(text, application=self)
                else:
                    if text.startswith('!'):
                        # Then run the rest as a normally shell command.
                        full_cmd = text[1:]
                    else:
                        full_cmd = 'aws ' + text
                        self.history.append(full_cmd)
                    self.current_docs = u''
                    self.cli.buffers['clidocs'].reset(
                        initial_document=Document(self.current_docs,
                                                  cursor_position=0))
                    self.cli.request_redraw()
                    p = subprocess.Popen(full_cmd, shell=True, env=self._env)
                    p.communicate()

    def stop_input_and_refresh_cli(self):
        """Stop input by raising an `InputInterrupt`, forces a cli refresh.

        The cli refresh is necessary because changing options such as key
        bindings, single vs multi column menu completions, and the help pane
        all require a rebuild.

        :raises: :class:`InputInterrupt <exceptions.InputInterrupt>`.

        """
        self.refresh_cli = True
        self.cli.request_redraw()
        raise InputInterrupt

    def create_layout(self, display_completions_in_columns, toolbar):
        from awsshell.lexer import ShellLexer
        lexer = ShellLexer
        if self.config_section['theme'] == 'none':
            lexer = None
        return create_default_layout(
            self, u'aws> ', lexer=lexer, reserve_space_for_menu=True,
            display_completions_in_columns=display_completions_in_columns,
            get_bottom_toolbar_tokens=toolbar.handler)

    def create_buffer(self, completer, history):
        return Buffer(
            history=history,
            auto_suggest=AutoSuggestFromHistory(),
            enable_history_search=True,
            completer=completer,
            complete_while_typing=Always(),
            accept_action=AcceptAction.RETURN_DOCUMENT)

    def create_key_manager(self):
        """Create the :class:`KeyManager`.

        The inputs to KeyManager are expected to be callable, so we can't
        use the standard @property and @attrib.setter for these attributes.
        Lambdas cannot contain assignments so we're forced to define setters.

        :rtype: :class:`KeyManager`
        :return: A KeyManager with callables to set the toolbar options.  Also
            includes the method stop_input_and_refresh_cli to ensure certain
            options take effect within the current session.

        """
        def set_match_fuzzy(match_fuzzy):
            """Setter for fuzzy matching mode.

            :type match_fuzzy: bool
            :param match_fuzzy: The match fuzzy flag.

            """
            self.model_completer.match_fuzzy = match_fuzzy

        def set_enable_vi_bindings(enable_vi_bindings):
            """Setter for vi mode keybindings.

            If vi mode is off, emacs mode is enabled by default by
            `prompt_toolkit`.

            :type enable_vi_bindings: bool
            :param enable_vi_bindings: The enable Vi bindings flag.

            """
            self.enable_vi_bindings = enable_vi_bindings

        def set_show_completion_columns(show_completion_columns):
            """Setter for showing the completions in columns flag.

            :type show_completion_columns: bool
            :param show_completion_columns: The show completions in
                multiple columns flag.

            """
            self.show_completion_columns = show_completion_columns

        def set_show_help(show_help):
            """Setter for showing the help container flag.

            :type show_help: bool
            :param show_help: The show help flag.

            """
            self.show_help = show_help

        return KeyManager(
            lambda: self.model_completer.match_fuzzy, set_match_fuzzy,
            lambda: self.enable_vi_bindings, set_enable_vi_bindings,
            lambda: self.show_completion_columns, set_show_completion_columns,
            lambda: self.show_help, set_show_help,
            self.stop_input_and_refresh_cli)

    def create_application(self, completer, history,
                           display_completions_in_columns):
        self.key_manager = self.create_key_manager()
        toolbar = Toolbar(
            lambda: self.model_completer.match_fuzzy,
            lambda: self.enable_vi_bindings,
            lambda: self.show_completion_columns,
            lambda: self.show_help)
        style_factory = StyleFactory(self.theme)
        buffers = {
            'clidocs': Buffer(read_only=True)
        }

        return Application(
            layout=self.create_layout(display_completions_in_columns, toolbar),
            mouse_support=False,
            style=style_factory.style,
            buffers=buffers,
            buffer=self.create_buffer(completer, history),
            on_abort=AbortAction.RETRY,
            on_exit=AbortAction.RAISE_EXCEPTION,
            on_input_timeout=Callback(self.on_input_timeout),
            key_bindings_registry=self.key_manager.manager.registry,
        )

    def on_input_timeout(self, cli):
        if not self.show_help:
            return
        document = cli.current_buffer.document
        text = document.text
        LOG.debug("document.text = %s", text)
        LOG.debug("current_command = %s", self.completer.current_command)
        if text.strip():
            command = self.completer.current_command
            key_name = '.'.join(command.split()).encode('utf-8')
            last_option = self.completer.last_option
            if last_option:
                self.current_docs = self._docs.extract_param(
                    key_name, last_option)
            else:
                self.current_docs = self._docs.extract_description(key_name)
        else:
            self.current_docs = u''
        cli.buffers['clidocs'].reset(
            initial_document=Document(self.current_docs, cursor_position=0))
        cli.request_redraw()

    def create_cli_interface(self, display_completions_in_columns):
        # A CommandLineInterface from prompt_toolkit
        # accepts two things: an application and an
        # event loop.
        loop = create_eventloop()
        app = self.create_application(self.completer,
                                      self.file_history,
                                      display_completions_in_columns)
        cli = CommandLineInterface(application=app, eventloop=loop)
        return cli

    @property
    def profile(self):
        return self._profile

    @profile.setter
    def profile(self, new_profile_name):
        # There's only two things that need to know about new profile
        # changes.
        #
        # First, the actual command runner.  If we want
        # to use a different profile, it should ensure that the CLI
        # commands that get run use the new profile (via the
        # AWS_DEFAULT_PROFILE env var).
        #
        # Second, we also need to let the server side autocompleter know.
        #
        # Given this is easy to manage by hand, I don't think
        # it's worth adding an event system or observers just yet.
        # If this gets hard to manage, the complexity of those systems
        # would be worth it.
        self._env['AWS_DEFAULT_PROFILE'] = new_profile_name
        self.completer.change_profile(new_profile_name)
        self._profile = new_profile_name<|MERGE_RESOLUTION|>--- conflicted
+++ resolved
@@ -138,11 +138,8 @@
 class DotCommandHandler(object):
     HANDLER_CLASSES = {
         'edit': EditHandler,
-<<<<<<< HEAD
         'profile': ProfileHandler,
-=======
         'cd': ChangeDirHandler,
->>>>>>> 4e84552f
     }
 
     def __init__(self, output=sys.stdout, err=sys.stderr):
