import pytest
import mock


from awsshell import app
from awsshell import shellcomplete
from awsshell import compat


@pytest.fixture
def errstream():
    return compat.StringIO()


def test_can_dispatch_dot_commands():
    call_args = []
    class CustomHandler(object):
        def run(self, command, context):
            call_args.append((command, context))
    handler = app.DotCommandHandler()
    handler.HANDLER_CLASSES['foo'] = CustomHandler
    context = object()

    handler.handle_cmd('.foo a b c', context)

    assert call_args == [(['.foo', 'a', 'b', 'c'], context)]


def test_edit_handler():
    env = {'EDITOR': 'my-editor'}
    popen_cls = mock.Mock()
    context = mock.Mock()
    context.history = []
    handler = app.EditHandler(popen_cls, env)
    handler.run(['.edit'], context)
    # Ensure our editor was called with some arbitrary temp filename.
    command_run = popen_cls.call_args[0][0]
    assert len(command_run) == 2
    assert command_run[0] == 'my-editor'


def test_profile_handler_prints_profile():
    shell = mock.Mock(spec=app.AWSShell)
    shell.profile = 'myprofile'
    stdout = compat.StringIO()
    handler = app.ProfileHandler(stdout)
    handler.run(['.profile'], shell)
    assert stdout.getvalue().strip() == 'Current shell profile: myprofile'


def test_profile_handler_when_no_profile_configured():
    shell = mock.Mock(spec=app.AWSShell)
    shell.profile = None
    stdout = compat.StringIO()
    handler = app.ProfileHandler(stdout)
    handler.run(['.profile'], shell)
    assert stdout.getvalue() == (
        'Current shell profile: no profile configured\n'
        'You can change profiles using: .profile profile-name\n'
    )


def test_profile_command_changes_profile():
    shell = mock.Mock(spec=app.AWSShell)
    shell.profile = 'myprofile'
    stdout = compat.StringIO()
    handler = app.ProfileHandler(stdout)

    handler.run(['.profile', 'newprofile'], shell)

    assert shell.profile == 'newprofile'


def test_profile_prints_error_on_bad_syntax():
    stderr = compat.StringIO()
    handler = app.ProfileHandler(None, stderr)
    handler.run(['.profile', 'a', 'b', 'c'], None)

    # We don't really care about the exact usage message here,
    # we just want to ensure usage was written to stderr.
    assert 'Usage' in stderr.getvalue()


def test_prints_error_message_on_unknown_dot_command(errstream):
    handler = app.DotCommandHandler(err=errstream)
    handler.handle_cmd(".unknown foo bar", None)
    assert errstream.getvalue() == "Unknown dot command: .unknown\n"


<<<<<<< HEAD
def test_delegates_to_complete_changing_profile():
    completer = mock.Mock(spec=shellcomplete.AWSShellCompleter)
    shell = app.AWSShell(completer, mock.Mock(), mock.Mock())
    shell.profile = 'mynewprofile'
    assert completer.change_profile.call_args == mock.call('mynewprofile')
    assert shell.profile == 'mynewprofile'


def test_cd_handler_can_chdir():
    chdir = mock.Mock()
    handler = app.ChangeDirHandler(chdir=chdir)
    handler.run(['.cd', 'foo/bar'], None)
    assert chdir.call_args == mock.call('foo/bar')


def test_chdir_syntax_error_prints_err_msg(errstream):
    chdir = mock.Mock()
    handler = app.ChangeDirHandler(err=errstream, chdir=chdir)
    handler.run(['.cd'], None)
    assert 'invalid syntax' in errstream.getvalue()
    assert not chdir.called


def test_error_displayed_when_chdir_fails(errstream):
    chdir = mock.Mock()
    chdir.side_effect = OSError("FAILED")
    handler = app.ChangeDirHandler(err=errstream, chdir=chdir)
    handler.run(['.cd', 'foo'], None)
    assert 'FAILED' in errstream.getvalue()
=======
def test_exit_dot_command_exits_shell():
    mock_prompter = mock.Mock()
    # Simulate the user entering '.quit'
    fake_document = mock.Mock()
    fake_document.text = '.quit'
    mock_prompter.run.return_value = fake_document
    shell = app.AWSShell(mock.Mock(), mock.Mock(), mock.Mock())
    shell.create_cli_interface = mock.Mock(return_value=mock_prompter)
    shell.run()

    # Should have only called run() once.  As soon as we
    # see the .quit command, we immediately exit and stop prompting
    # for more shell commands.
    assert mock_prompter.run.call_count == 1
>>>>>>> d4764ffe
<|MERGE_RESOLUTION|>--- conflicted
+++ resolved
@@ -87,7 +87,6 @@
     assert errstream.getvalue() == "Unknown dot command: .unknown\n"
 
 
-<<<<<<< HEAD
 def test_delegates_to_complete_changing_profile():
     completer = mock.Mock(spec=shellcomplete.AWSShellCompleter)
     shell = app.AWSShell(completer, mock.Mock(), mock.Mock())
@@ -117,7 +116,8 @@
     handler = app.ChangeDirHandler(err=errstream, chdir=chdir)
     handler.run(['.cd', 'foo'], None)
     assert 'FAILED' in errstream.getvalue()
-=======
+
+
 def test_exit_dot_command_exits_shell():
     mock_prompter = mock.Mock()
     # Simulate the user entering '.quit'
@@ -131,5 +131,4 @@
     # Should have only called run() once.  As soon as we
     # see the .quit command, we immediately exit and stop prompting
     # for more shell commands.
-    assert mock_prompter.run.call_count == 1
->>>>>>> d4764ffe
+    assert mock_prompter.run.call_count == 1